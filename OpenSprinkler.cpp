--- conflicted
+++ resolved
@@ -551,23 +551,12 @@
 void OpenSprinkler::apply_all_station_bits() {
   digitalWrite(PIN_SR_LATCH, LOW);
   byte bid, s, sbits;
-<<<<<<< HEAD
   
   /*#if defined(__AVR_ATmega1284P__) || defined(__AVR_ATmega1284__)
   // old station bits
   static byte old_station_bits[MAX_EXT_BOARDS+1];
   #endif*/
   
-=======
-
-  bool engage_booster = false;
-
-  #if defined(__AVR_ATmega1284P__) || defined(__AVR_ATmega1284__)
-  // old station bits
-  static byte old_station_bits[MAX_EXT_BOARDS+1];
-  #endif
-
->>>>>>> 706503ea
   // Shift out all station bit values
   // from the highest bit to the lowest
   for(bid=0;bid<=MAX_EXT_BOARDS;bid++) {
@@ -575,13 +564,8 @@
       sbits = station_bits[MAX_EXT_BOARDS-bid];
     else
       sbits = 0;
-<<<<<<< HEAD
-    
+
     /*#if defined(__AVR_ATmega1284P__) || defined(__AVR_ATmega1284__)
-=======
-
-    #if defined(__AVR_ATmega1284P__) || defined(__AVR_ATmega1284__)
->>>>>>> 706503ea
     // check if any station is changing from 0 to 1
     // take the bit inverse of the old status
     // and with the new status
@@ -589,13 +573,8 @@
       engage_booster = true;
     }
     old_station_bits[MAX_EXT_BOARDS-bid] = sbits;
-<<<<<<< HEAD
     #endif*/
-          
-=======
-    #endif
-
->>>>>>> 706503ea
+
     for(s=0;s<8;s++) {
       digitalWrite(PIN_SR_CLOCK, LOW);
 #if defined(OSPI) // if OSPi, use dynamically assigned pin_sr_data
@@ -611,18 +590,11 @@
   if((hw_type==HW_TYPE_DC) && engage_booster) {
     DEBUG_PRINTLN(F("engage booster"));
     // boost voltage
-<<<<<<< HEAD
     digitalWrite(PIN_BOOST_EN, LOW);  // disable output path
     digitalWrite(PIN_BOOST, HIGH);    // enable boost converter
     delay((int)options[OPTION_BOOST_TIME].value<<2);  // wait for capacitor to charge
     digitalWrite(PIN_BOOST, LOW);     // disable boost converter
    
-=======
-    digitalWrite(PIN_BOOST, HIGH);
-    delay((int)options[OPTION_BOOST_TIME].value<<2);
-    digitalWrite(PIN_BOOST, LOW);
-
->>>>>>> 706503ea
     // enable boosted voltage for a short period of time
     digitalWrite(PIN_BOOST_EN, HIGH); // enable output path
     digitalWrite(PIN_SR_LATCH, HIGH);
